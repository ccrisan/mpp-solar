"""
MPP Solar Inverter Command Library
reference library of serial commands (and responses) for PIP-4048MS inverters
mppcommand.py
"""

# Backward compatibility to python2
# from builtins import bytes

import ctypes
import logging
import random

log = logging.getLogger('MPP-Solar')


def nocrc(byte_cmd):
    """
    CRC function to provide no crc
    """
    return ['', '']


def crc(byte_cmd):
    """
    Calculates CRC for supplied byte_cmd
    """
    # assert type(byte_cmd) == bytes
    log.debug('Calculating CRC for %s', byte_cmd)

    crc = 0
    da = 0
    crc_ta = [0x0000, 0x1021, 0x2042, 0x3063,
              0x4084, 0x50a5, 0x60c6, 0x70e7,
              0x8108, 0x9129, 0xa14a, 0xb16b,
              0xc18c, 0xd1ad, 0xe1ce, 0xf1ef]

    for c in byte_cmd:
        # todo fix spaces
        if c == ' ':
            continue
        # log.debug('Encoding %s', c)
        # todo fix response for older python
        if type(c) == str:
            c = ord(c)
        t_da = ctypes.c_uint8(crc >> 8)
        da = t_da.value >> 4
        crc <<= 4
        index = da ^ (c >> 4)
        crc ^= crc_ta[index]
        t_da = ctypes.c_uint8(crc >> 8)
        da = t_da.value >> 4
        crc <<= 4
        index = da ^ (c & 0x0f)
        crc ^= crc_ta[index]

    crc_low = ctypes.c_uint8(crc).value
    crc_high = ctypes.c_uint8(crc >> 8).value

    if (crc_low == 0x28 or crc_low == 0x0d or crc_low == 0x0a):
        crc_low += 1
    if (crc_high == 0x28 or crc_high == 0x0d or crc_high == 0x0a):
        crc_high += 1

    crc = crc_high << 8
    crc += crc_low

    log.debug('Generated CRC %x %x %x', crc_high, crc_low, crc)
    return [crc_high, crc_low]


def get_byte_command(cmd, crc_function):
    """
    Generates a byte command including CRC and CR
    """
    log.debug('Generate full byte command for %s', cmd)
    # Encode ASCII string to bytes
    byte_cmd = bytes(cmd, 'utf-8')
    # calculate the CRC
    crc_high, crc_low = crc_function(byte_cmd)
    if crc_high:
        # combine byte_cmd, CRC , return
        full_byte_command = byte_cmd + bytes([crc_high, crc_low, 13])
    else:
        full_byte_command = byte_cmd + bytes([13])
    log.debug('Full byte command: %s', full_byte_command)
    return full_byte_command


class mppCommand(object):
    """
    Base Class for MPP Inverter Commands
    Each command (as stored in a <command>.json file) will be an instance of this class
    """

    def __str__(self):
        """ String representation of the command (including byte_response) """
        if(self.byte_response is None or len(self.byte_response) < 3):
            return "{}\n{}\n{}\n".format(self.name, self.description, self.help)
        else:
            response = self.byte_response[:-3]
            response_dict = self.response_dict
        return "{}\n{}\n{}\n{}\n{}".format(self.name, self.description, self.help, response, response_dict)

    def __init__(self, name, description, command_type, response_definition, test_responses=[], regex='', value='', help='', crc_function='', prefix='', protocol=None):
        """ Return a command object """
        self.name = name
        self.description = description
        self.help = help
        self.prefix = prefix
        self.protocol = protocol
        self.command_type = command_type
        self.response_definition = response_definition
        self.byte_response = None
        self.response_dict = None
        self.test_responses = test_responses
        self.regex = regex
        self.value = value
        self.cmd_str = '{}{}{}'.format(self.prefix, self.name, self.value)
        if crc_function == 'nocrc':
            self.crc_function = nocrc
        else:
            self.crc_function = crc
        self.byte_command = get_byte_command(self.cmd_str, self.crc_function)
        self.valid_response = False

    def setValue(self, value):
        self.value = value
        self.cmd_str = "{}{}".format(self.name, self.value)
        self.byte_command = get_byte_command("{}{}".format(self.name, self.value), self.crc_function)

    def clearByteResponse(self):
        self.byte_response = None

    def setByteResponse(self, byte_response):
        self.byte_response = byte_response
        self.valid_response = self.isByteResponseValid(self.byte_response)
        if self.valid_response:
            self.response_dict = self.getResponseDict()

    def getByteResponse(self):
        return self.byte_response

    def getResponse(self):
        result = ''
        try:
            if self.protocol is 'PI18':
                result = self.byte_response[5:-3].decode('utf-8')
                result = result.split(',')
            else:
                result = self.byte_response[1:-3].decode('utf-8')
                result = result.split(' ')
        except:  # noqa: E722
            pass
        return result

    def getTestByteResponse(self):
        """
        Return a random one of the test_responses
        """
        response = self.test_responses[random.randrange(len(self.test_responses))]
        if not response:
            return ''
        resp_data, crc_hex = response
        try:
            result = bytes(resp_data, 'utf-8') + bytes(bytearray.fromhex(crc_hex)) + bytes('\r', 'utf-8')
        except:  # noqa: E722
            result - ''
        return result

    def isByteResponseValid(self, byte_response):
        """
        Checks the byte byte_response is valid
        +
        - if command is not a query then valid responses are (NAK and (ACK
        - for queries
            - check that the byte_response if the correct length
            - check CRC is correct
        """
        return True
        # TODO: fix this for response checking on python2
        # Check length of byte_response
        log.debug('Byte_Response length: %d', len(byte_response))
        if len(byte_response) < 3:
            log.debug('Byte Response invalid as too short')
            return False
        # Check we got a CRC byte_response that matches the data
        resp = byte_response[:-3]
        resp_crc = byte_response[-3:-1]
        if type(resp_crc) == str:
            resp_crc = bytes()
            resp_crc = (ord(byte_response[-3:-2]), ord(byte_response[-2:-1]))
        log.debug('CRC resp\t {}, {}'.format(resp_crc[0], resp_crc[1]))
        calc_crc_h, calc_crc_l = crc(resp)
        log.debug('CRC calc\t {} {}'.format(calc_crc_h, calc_crc_l))
        if ((resp_crc[0] == calc_crc_h) and (resp_crc[1] == calc_crc_l)):
            log.debug('CRCs match')
        else:
            log.debug('Response invalid as calculated CRC does not match byte_response CRC')
            return False

        # Check if this is a query or set command
        if (self.command_type == 'SETTER'):
            if (byte_response == bytes('(ACK9 \r', 'utf-8')):
                log.debug('Response valid as setter with ACK resp')
                return True
            if (byte_response == bytes('(NAKss\r', 'utf-8')):
                log.debug('Response valid as setter with NAK resp')
                return True
            return False
<<<<<<< HEAD
        # Check if valid byte_response is defined for this command
=======
        else:
            if (response == '(ACK9 \r'):
                logging.debug('ACK is not a valid response for queries')
                return False
            if (response == '(NAKss\r'):
                logging.debug('NAK is not a valid response for queries')
                return False
        # Check if valid response is defined for this command
>>>>>>> d49f16ba
        if (self.response_definition is None):
            log.debug('Response invalid as no RESPONSE defined for %s', self.name)
            return False
        # Omit the CRC checksum and convert back to a string
        response = resp.decode()
        # Check we got the expected number of responses
        responses = response.split(" ")
        if (len(responses) < len(self.response_definition)):
            log.debug("Response invalid as insufficient number of elements in byte_response. Got %d, expected as least %d", len(responses), len(self.response_definition))
            return False
        log.debug('Response valid as no invalid situations found')
        return True

    def getInfluxLineProtocol2(self):
        """
        Returns the byte_response in InfluxDB line protocol format
        """
        msgs = []

        # Deal with non-valid responses
        if (self.byte_response is None):
            log.info('No byte_response')
            return msgs
        if (not self.valid_response):
            log.info('Invalid byte_response')
            return msgs
        if (self.response_definition is None):
            log.info('No byte_response definition')
            return msgs
        # mpp-solar,command=QPGS0 max_charger_range=120.0
        # +-----------+--------+-+---------+-+---------+
        # |measurement,tag_set field_set
        # +-----------+--------+-+---------+-+---------+
        # msgs.append('{}={}'.format(key, float(result)))

        # Build array of Influx Line Protocol messages
        responses = self.getResponse()
        for i, result in enumerate(responses):
            #result = result.decode('utf-8')
            # Check if we are past the 'known' responses
            if (i >= len(self.response_definition)):
                # If we dont know what this value is, we'll ignore it
                log.info('No byte_response definition - ignoring')
            else:
                resp_format = self.response_definition[i]

            key = '{}'.format(resp_format[1]).lower().replace(" ", "_")
            # Process results
            if (resp_format[0] == 'float') or (resp_format[0] == 'int'):
                msgs.append('{}={}'.format(key, float(result)))
            elif (resp_format[0] == '10int'):
                msgs.append('{}={}'.format(key, float(result)/10))
            elif (resp_format[0] == 'string'):
                msgs.append('{}="{}"'.format(key, result))
            # eg. ['option', 'Output source priority', ['Utility first', 'Solar first', 'SBU first']],
            elif (resp_format[0] == 'option'):
                value = resp_format[2][int(result)]
                msgs.append('{}="{}"'.format(key, value))
            # eg. ['keyed', 'Machine type', {'00': 'Grid tie', '01': 'Off Grid', '10': 'Hybrid'}],
            elif (resp_format[0] == 'keyed'):
                value = resp_format[2][result]
                msgs.append('{}="{}"'.format(key, value))
            # eg. ['flags', 'Device status', [ 'is_load_on', 'is_charging_on' ...
            elif (resp_format[0] == 'flags'):
                for j, flag in enumerate(result):
                    key = resp_format[2][j]
                    value = int(flag)
                    msgs.append('{}={}'.format(key, value))
            # eg. ['stat_flags', 'Warning status', ['Reserved', 'Inver...
            elif (resp_format[0] == 'stat_flags'):
                # output = ''
                # TODO
                log.warning("StatFlags not implemented in Influx Line Protocol yet")
                # for j, flag in enumerate(result):
                #    if (flag == '1'):
                #        output = ('{}\n\t- {}'.format(output,
                #                                      resp_format[2][j]))
                # msgs[key] = [output, '']
            # eg. ['enflags', 'Device Status', {'a': {'name': 'Buzzer', 'state': 'disabled'},
            elif (resp_format[0] == 'enflags'):
                # output = {}
                status = 'unknown'
                for item in result:
                    if (item == 'E'):
                        status = 'enabled'
                    elif (item == 'D'):
                        status = 'disabled'
                    else:
                        key = resp_format[2][item]['name']
                        msgs.append('{}={}'.format(key, status))
                # msgs[key] = [output, '']
            elif self.command_type == 'SETTER':
                return msgs
            else:
                pass
                # msgs[i] = [result, '']
        return msgs

    def getInfluxLineProtocol(self):
        """
        Returns the byte_response in InfluxDB line protocol format
        """
        msgs = []

        # Deal with non-valid responses
        if (self.byte_response is None):
            log.info('No byte_response')
            return msgs
        if (not self.valid_response):
            log.info('Invalid byte_response')
            return msgs
        if (self.response_definition is None):
            log.info('No byte_response definition')
            return msgs
        # weather,location=us-midwest temperature=82 1465839830100400200
        # |    -------------------- --------------  |
        # |             |             |             |
        # |             |             |             |
        # +-----------+--------+-+---------+-+---------+
        # |measurement|,tag_set| |field_set| |timestamp|
        # +-----------+--------+-+---------+-+---------+
        # measurement not included
        # setting=<setting> unit=<value>>

        # Build array of Influx Line Protocol messages
        # responses = self.byte_response[1:-3].split(b" ")
        responses = self.getResponse()
        for i, result in enumerate(responses):
            # Check if we are past the 'known' responses
            if (i >= len(self.response_definition)):
                # If we dont know what this value is, we'll ignore it
                log.info('No byte_response definition - ignoring')
            else:
                resp_format = self.response_definition[i]

            key = '{}'.format(resp_format[1]).lower().replace(" ", "_")
            # Process results
            if (resp_format[0] == 'float') or (resp_format[0] == 'int'):
                msgs.append('setting={} nvalue={},unit="{}"'.format(key, float(result), resp_format[2]))
            elif (resp_format[0] == '10int'):
                msgs.append('setting={} nvalue={},unit="{}"'.format(key, float(result)/10, resp_format[2]))
            elif (resp_format[0] == 'string'):
                msgs.append('setting={} value="{}",unit="{}"'.format(key, result, resp_format[2]))
            # eg. ['option', 'Output source priority', ['Utility first', 'Solar first', 'SBU first']],
            elif (resp_format[0] == 'option'):
                value = resp_format[2][int(result)]
                msgs.append('setting={} value="{}",unit="{}"'.format(key, value, ''))
            # eg. ['keyed', 'Machine type', {'00': 'Grid tie', '01': 'Off Grid', '10': 'Hybrid'}],
            elif (resp_format[0] == 'keyed'):
                value = resp_format[2][result]
                msgs.append('setting={} value="{}",unit="{}"'.format(key, value, ''))
            # eg. ['flags', 'Device status', [ 'is_load_on', 'is_charging_on' ...
            elif (resp_format[0] == 'flags'):
                for j, flag in enumerate(result):
                    key = resp_format[2][j]
                    value = int(flag)
                    msgs.append('setting={} nvalue={},unit="{}"'.format(key, value, ''))
            # eg. ['stat_flags', 'Warning status', ['Reserved', 'Inver...
            elif (resp_format[0] == 'stat_flags'):
                # output = ''
                # TODO
                log.warning("StatFlags not implemented in Influx Line Protocol yet")
                # for j, flag in enumerate(result):
                #    if (flag == '1'):
                #        output = ('{}\n\t- {}'.format(output,
                #                                      resp_format[2][j]))
                # msgs[key] = [output, '']
            # eg. ['enflags', 'Device Status', {'a': {'name': 'Buzzer', 'state': 'disabled'},
            elif (resp_format[0] == 'enflags'):
                # output = {}
                status = 'unknown'
                for item in result:
                    if (item == 'E'):
                        status = 'enabled'
                    elif (item == 'D'):
                        status = 'disabled'
                    else:
                        key = resp_format[2][item]['name']
                        msgs.append('setting={} value={},unit="{}"'.format(key, status, ''))
                # msgs[key] = [output, '']
            elif self.command_type == 'SETTER':
                return msgs
            else:
                pass
                # msgs[i] = [result, '']
        return msgs

    def getResponseDict(self):
        """
        Returns the byte_response in a dict (with value, unit array)
        """
        msgs = {}

        if (self.byte_response is None):
            log.info('No byte_response')
            msgs['error'] = ['No byte_response', '']
            return msgs
        if (not self.valid_response):
            log.info('Invalid byte_response')
            msgs['error'] = ['Invalid byte_response', '']
            msgs['response'] = [self.getResponse().replace('\r', ''), '']
            return msgs
        if (self.response_definition is None):
            log.info('No byte_response definition')
            msgs['error'] = ['No byte_response definition', '']
            msgs['response'] = [self.getResponse().replace('\r', ''), '']
            return msgs

        # Omit the CRC and convert to string
        # response = self.getResponse()
        # responses = response.split(" ")
        responses = self.getResponse()
        for i, result in enumerate(responses):
            # Check if we are past the 'known' responses
            if (i >= len(self.response_definition)):
                resp_format = ['string', 'Unknown value in byte_response', '']
            else:
                resp_format = self.response_definition[i]

            key = '{}'.format(resp_format[1]).lower().replace(" ", "_")
            # Process results
            if (resp_format[0] == 'float'):
                msgs[key] = [float(result), resp_format[2]]
            elif (resp_format[0] == 'int'):
                msgs[key] = [int(result), resp_format[2]]
            elif (resp_format[0] == 'string'):
                msgs[key] = [result, resp_format[2]]
            elif (resp_format[0] == '10int'):
                msgs[key] = [float(result)/10, resp_format[2]]
            # eg. ['option', 'Output source priority', ['Utility first', 'Solar first', 'SBU first']],
            elif (resp_format[0] == 'option'):
                msgs[key] = [resp_format[2][int(result)], '']
            # eg. ['keyed', 'Machine type', {'00': 'Grid tie', '01': 'Off Grid', '10': 'Hybrid'}],
            elif (resp_format[0] == 'keyed'):
                msgs[key] = [resp_format[2][result], '']
            # eg. ['flags', 'Device status', [ 'is_load_on', 'is_charging_on' ...
            elif (resp_format[0] == 'flags'):
                for j, flag in enumerate(result):
                    msgs[resp_format[2][j]] = [int(flag), 'True - 1/False - 0']
            # eg. ['stat_flags', 'Warning status', ['Reserved', 'Inver...
            elif (resp_format[0] == 'stat_flags'):
                output = ''
                for j, flag in enumerate(result):
                    if (flag == '1'):
                        output = ('{}\n\t- {}'.format(output,
                                                      resp_format[2][j]))
                msgs[key] = [output, '']
            # eg. ['enflags', 'Device Status', {'a': {'name': 'Buzzer', 'state': 'disabled'},
            elif (resp_format[0] == 'enflags'):
                # output = {}
                status = 'unknown'
                for item in result:
                    if (item == 'E'):
                        status = 'enabled'
                    elif (item == 'D'):
                        status = 'disabled'
                    else:
                        # output[resp_format[2][item]['name']] = status
                        msgs[resp_format[2][item]['name']] = [status, '']
                # msgs[key] = [output, '']
            elif self.command_type == 'SETTER':
                msgs[self.name] = [result, '']
            else:
                msgs[i] = [result, '']
        return msgs<|MERGE_RESOLUTION|>--- conflicted
+++ resolved
@@ -208,9 +208,6 @@
                 log.debug('Response valid as setter with NAK resp')
                 return True
             return False
-<<<<<<< HEAD
-        # Check if valid byte_response is defined for this command
-=======
         else:
             if (response == '(ACK9 \r'):
                 logging.debug('ACK is not a valid response for queries')
@@ -219,7 +216,6 @@
                 logging.debug('NAK is not a valid response for queries')
                 return False
         # Check if valid response is defined for this command
->>>>>>> d49f16ba
         if (self.response_definition is None):
             log.debug('Response invalid as no RESPONSE defined for %s', self.name)
             return False
